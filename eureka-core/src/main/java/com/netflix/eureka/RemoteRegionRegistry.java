--- conflicted
+++ resolved
@@ -38,13 +38,8 @@
 import com.netflix.discovery.TimedSupervisorTask;
 import com.netflix.discovery.shared.Application;
 import com.netflix.discovery.shared.Applications;
-<<<<<<< HEAD
-import com.netflix.discovery.shared.JerseyClient;
-import com.netflix.discovery.shared.JerseyClientConfigBuilder;
-=======
 import com.netflix.discovery.shared.EurekaJerseyClient;
 import com.netflix.discovery.shared.EurekaJerseyClient.EurekaJerseyClientBuilder;
->>>>>>> fcffccb4
 import com.netflix.discovery.shared.LookupService;
 import com.netflix.servo.monitor.Monitors;
 import com.netflix.servo.monitor.Stopwatch;
@@ -85,50 +80,6 @@
 
     public RemoteRegionRegistry(String regionName, URL remoteRegionURL) {
         this.remoteRegionURL = remoteRegionURL;
-<<<<<<< HEAD
-        this.fetchRegistryTimer = Monitors.newTimer(this.remoteRegionURL
-                .toString() + "_" + "FetchRegistry");
-
-        String jerseyClientName;
-        if (remoteRegionURL.getProtocol().equals("http")) {
-            jerseyClientName = "Discovery-RemoteRegionClient-" + regionName;
-            discoveryJerseyClient = new JerseyClient(
-                    EUREKA_SERVER_CONFIG.getRemoteRegionConnectTimeoutMs(),
-                    EUREKA_SERVER_CONFIG.getRemoteRegionReadTimeoutMs(),
-                    EUREKA_SERVER_CONFIG.getRemoteRegionConnectionIdleTimeoutSeconds(),
-                    JerseyClientConfigBuilder.newClientConfigBuilder()
-                            .withClientName(jerseyClientName)
-                            .withMaxConnectionsPerHost(EUREKA_SERVER_CONFIG.getRemoteRegionTotalConnectionsPerHost())
-                            .withMaxTotalConnections(EUREKA_SERVER_CONFIG.getRemoteRegionTotalConnections())
-                            .build()
-            );
-        } else if ("true".equals(System.getProperty("com.netflix.eureka.shouldSSLConnectionsUseSystemSocketFactory"))) {
-            jerseyClientName = "Discovery-RemoteRegionSystemSecureClient-" + regionName;
-            discoveryJerseyClient = new JerseyClient(
-                    EUREKA_SERVER_CONFIG.getRemoteRegionConnectTimeoutMs(),
-                    EUREKA_SERVER_CONFIG.getRemoteRegionReadTimeoutMs(),
-                    EUREKA_SERVER_CONFIG.getRemoteRegionConnectionIdleTimeoutSeconds(),
-                    JerseyClientConfigBuilder.newSystemSSLClientConfigBuilder()
-                            .withClientName(jerseyClientName)
-                            .withMaxConnectionsPerHost(EUREKA_SERVER_CONFIG.getRemoteRegionTotalConnectionsPerHost())
-                            .withMaxTotalConnections(EUREKA_SERVER_CONFIG.getRemoteRegionTotalConnections())
-                            .build()
-            );
-        } else {
-            jerseyClientName = "Discovery-RemoteRegionSecureClient-" + regionName;
-            discoveryJerseyClient = new JerseyClient(
-                    EUREKA_SERVER_CONFIG.getRemoteRegionConnectTimeoutMs(),
-                    EUREKA_SERVER_CONFIG.getRemoteRegionReadTimeoutMs(),
-                    EUREKA_SERVER_CONFIG.getRemoteRegionConnectionIdleTimeoutSeconds(),
-                    JerseyClientConfigBuilder.newSSLClientConfigBuilder()
-                            .withClientName(jerseyClientName)
-                            .withMaxConnectionsPerHost(EUREKA_SERVER_CONFIG.getRemoteRegionTotalConnectionsPerHost())
-                            .withMaxTotalConnections(EUREKA_SERVER_CONFIG.getRemoteRegionTotalConnections())
-                            .withTrustStoreFileName(EUREKA_SERVER_CONFIG.getRemoteRegionTrustStore())
-                            .withTrustStorePassword(EUREKA_SERVER_CONFIG.getRemoteRegionTrustStorePassword())
-                            .build()
-            );
-=======
         this.fetchRegistryTimer = Monitors.newTimer(this.remoteRegionURL.toString() + "_FetchRegistry");
 
         EurekaJerseyClientBuilder clientBuilder = new EurekaJerseyClientBuilder()
@@ -150,7 +101,6 @@
                             EUREKA_SERVER_CONFIG.getRemoteRegionTrustStore(),
                             EUREKA_SERVER_CONFIG.getRemoteRegionTrustStorePassword()
                     );
->>>>>>> fcffccb4
         }
         discoveryJerseyClient = clientBuilder.build();
         discoveryApacheClient = discoveryJerseyClient.getClient();
